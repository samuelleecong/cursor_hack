/**
 * @license
 * SPDX-License-Identifier: Apache-2.0
*/
/* tslint:disable */
import {CharacterClass} from './characterClasses';
import {TileMap} from './services/mapGenerator';

export interface AppDefinition {
  id: string;
  name: string;
  icon: string;
  color: string;
}

export interface InteractionData {
  id: string;
  type: string;
  value?: string;
  elementType: string;
  elementText: string;
  appContext: string | null;
}

export interface Position {
  x: number;
  y: number;
}

export interface Item {
  id: string;
  name: string;
  type: 'consumable' | 'equipment' | 'key_item';
  sprite: string;
  description: string;
  effect?: {
    type: 'heal' | 'mana' | 'damage_boost' | 'defense_boost';
    value: number;
  };
}

export interface GameObject {
  id: string;
  position: Position;
  type: 'npc' | 'enemy' | 'item' | 'exit' | 'entrance';
  sprite: string;
  spriteUrl?: string;
  interactionText: string;
  hasInteracted?: boolean;
  itemDrop?: Item;
  enemyLevel?: number;
  visualIdentity?: {
    imagePrompts: {
      background: string;
      character: string;
    };
    appearance: string;
    cachedImages?: {
      background?: string;
      character?: string;
    };
  };
  interactionHistory?: {
    count: number;
    lastInteraction: number;
    previousChoices: string[];
    conversationSummary?: string;
  };
}

export interface Room {
  id: string;
  description: string;
  objects: GameObject[];
  visited: boolean;
  exitDirection: 'right' | 'left' | 'up' | 'down' | null;
  tileMap?: TileMap; // Tile-based map for this room (used for pathPoints and collision)
  sceneImage?: string; // Generated 1000x800 scene image URL (data URL or blob URL)
  sceneImageLoading?: boolean; // Whether the scene image is currently being generated
}

export interface GameAnimation {
  type: 'damage' | 'heal' | 'combat' | 'loot' | 'dialogue' | 'levelup' | 'item_acquired' | null;
  value?: number;
  text?: string;
  timestamp: number;
}

export interface BattleAction {
  actor: 'player' | 'enemy';
  type: 'attack' | 'spell' | 'item';
  damage?: number;
  text: string;
}

export type AnimationType = 'slash' | 'damageNumber';

export interface BattleAnimation {
  type: AnimationType;
  target: 'player' | 'enemy';
  value?: number | string;
  timestamp: number;
}

export interface BattleState {
  enemy: GameObject;
  enemyHP: number;
  maxEnemyHP: number;
  status: 'ongoing' | 'player_won' | 'player_lost';
  turn: 'player' | 'enemy';
  history: BattleAction[];
  animationQueue: BattleAnimation[];
}

export interface StoryConsequence {
  id: string;
  description: string;
  type: 'merciful' | 'violent' | 'clever' | 'diplomatic' | 'greedy';
  timestamp: number;
}

export type StoryMode = 'inspiration' | 'recreation' | 'continuation';

export interface GameState {
  selectedCharacter: CharacterClass | null;
  currentHP: number;
  maxHP: number;
  currentMana: number;
  maxMana: number;
  level: number;
  experience: number;
  experienceToNextLevel: number;
  isAlive: boolean;
  storySeed: number;
  storyContext: string | null;
  storyMode: StoryMode;
  biomeProgression: string[];
  isInGame: boolean;
  playerPosition: Position;
  currentRoomId: string;
  rooms: Map<string, Room>;
  roomCounter: number;
  currentAnimation: GameAnimation | null;
  battleState: BattleState | null;
  inventory: Item[];
  storyConsequences: StoryConsequence[];
<<<<<<< HEAD
  nextRoomScenePromise?: Promise<string | null>; // Promise for pre-generating next room's scene
  previousRoomId?: string; // Track previous room for scene transitions
=======
  isGeneratingRoom: boolean;
>>>>>>> 0a375704
}<|MERGE_RESOLUTION|>--- conflicted
+++ resolved
@@ -144,10 +144,7 @@
   battleState: BattleState | null;
   inventory: Item[];
   storyConsequences: StoryConsequence[];
-<<<<<<< HEAD
   nextRoomScenePromise?: Promise<string | null>; // Promise for pre-generating next room's scene
   previousRoomId?: string; // Track previous room for scene transitions
-=======
   isGeneratingRoom: boolean;
->>>>>>> 0a375704
 }