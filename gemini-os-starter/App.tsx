/**
 * @license
 * SPDX-License-Identifier: Apache-2.0
 */
/* tslint:disable */
import React, { useCallback, useEffect, useState } from 'react';
import { CHARACTER_CLASSES, CharacterClass } from './characterClasses';
import { AnimationOverlay } from './components/AnimationOverlay';
import { AudioManager } from './components/AudioManager';
import { BattleUI } from './components/BattleUI';
import { CharacterSelection } from './components/CharacterSelection';
import { ClassGenerationLoading } from './components/ClassGenerationLoading';
import { GameCanvas } from './components/GameCanvas';
import { GameHUD } from './components/GameHUD';
import { StoryInput } from './components/StoryInput';
import { BattleSceneData, VisualBattleScene } from './components/VisualBattleScene';
import { Window } from './components/Window';
import { INITIAL_MAX_HISTORY_LENGTH } from './constants';
import { generateCharacterClasses } from './services/classGenerator';
import { streamAppContent, generateBiomeProgression } from './services/geminiService';
import { generateRoom } from './services/roomGenerator';
<<<<<<< HEAD
import { generateRoomPair } from './services/roomPairGenerator';
=======
import { eventLogger } from './services/eventLogger';
>>>>>>> 38babeea
import {
  BattleAnimation,
  BattleState,
  GameObject,
  GameState,
  InteractionData,
  Position,
  Room
} from './types';
// Voice speech components
import { SpeakableText, DialogueBox, NPCInteraction } from './components/SpeakableText';
import { VoiceControls } from './components/VoiceControls';
import { SpeechButton } from './components/SpeechButton';

// Track rooms currently being generated to prevent duplicate calls
const generatingRooms = new Set<string>();

// Utility Functions
const calculateDamage = (
  baseDamage: number,
  critChance: number,
  enemyDefense: number = 0
): { damage: number; isCrit: boolean } => {
  const isCrit = Math.random() < critChance;
  const rawDamage = baseDamage - enemyDefense;
  const finalDamage = isCrit ? Math.floor(rawDamage * 1.5) : rawDamage;
  return { damage: Math.max(1, finalDamage), isCrit };
};

const calculateExperienceGain = (enemyLevel: number, playerLevel: number): number => {
  const baseXP = 50;
  const levelDiff = Math.max(0, enemyLevel - playerLevel);
  return baseXP + (levelDiff * 20);
};

const calculateLevelUp = (currentLevel: number): number => {
  return Math.floor(100 * Math.pow(1.5, currentLevel - 1));
};

const App: React.FC = () => {
  useEffect(() => {
    (window as any).eventLogger = eventLogger;
  }, []);

  const [showStoryInput, setShowStoryInput] = useState<boolean>(true);
  const [isGeneratingClasses, setIsGeneratingClasses] = useState<boolean>(false);
  const [availableClasses, setAvailableClasses] = useState<CharacterClass[]>(CHARACTER_CLASSES);

  // Game state with pixel art battles
  const [gameState, setGameState] = useState<GameState>({
    selectedCharacter: null,
    currentHP: 0,
    maxHP: 0,
    currentMana: 0,
    maxMana: 0,
    level: 1,
    experience: 0,
    experienceToNextLevel: 100,
    isAlive: true,
    storySeed: Math.floor(Math.random() * 10000),
    storyContext: null,
    storyMode: 'inspiration',
    biomeProgression: [],
    isInGame: false,
    playerPosition: {x: 400, y: 300},
    currentRoomId: 'room_0',
    rooms: new Map(),
    roomCounter: 0,
    currentAnimation: null,
    battleState: null,
    inventory: [],
    storyConsequences: [],
  });

  const [sceneData, setSceneData] = useState<BattleSceneData | null>(null);
  const [isLoading, setIsLoading] = useState<boolean>(false);
  const [error, setError] = useState<string | null>(null);
  const [interactionHistory, setInteractionHistory] = useState<InteractionData[]>([]);
  const [currentMaxHistoryLength] = useState<number>(INITIAL_MAX_HISTORY_LENGTH);
  const [showAIDialog, setShowAIDialog] = useState<boolean>(false);
  const [currentInteractingObject, setCurrentInteractingObject] = useState<GameObject | null>(null);

  // Handle story input submission
  const handleStorySubmit = useCallback(async (story: string | null, mode: 'inspiration' | 'recreation' | 'continuation') => {
    setShowStoryInput(false);
    setIsGeneratingClasses(true);

    try {
      // Generate biome progression based on story context
      const biomeProgression = await generateBiomeProgression(story, mode, 20);

      // Generate character classes based on story and mode
      const generatedClasses = await generateCharacterClasses(story, mode);

      // Update game state with story context and biome progression
      setGameState((prev) => ({
        ...prev,
        storyContext: story,
        storyMode: mode,
        biomeProgression: biomeProgression,
      }));

      setAvailableClasses(generatedClasses);
    } catch (error) {
      console.error('Failed to generate game content:', error);
      setAvailableClasses(CHARACTER_CLASSES); // Fallback to defaults
      // Fallback biome progression
      setGameState((prev) => ({
        ...prev,
        storyContext: story,
        storyMode: mode,
        biomeProgression: Array(20).fill('forest'),
      }));
    } finally {
      setIsGeneratingClasses(false);
    }
  }, []);

  // Handle character selection
  const handleCharacterSelect = useCallback(async (character: CharacterClass) => {
<<<<<<< HEAD
    try {
      setIsLoading(true);
      console.log('[App] Generating initial room pair (0 + 1)...');

      // Generate room 0 and room 1 together with panorama scene
      const { currentRoom: room0, nextRoom: room1 } = await generateRoomPair(
        'room_0',
        'room_1',
        gameState.storySeed,
        0,
        1,
        gameState.storyContext,
        gameState.storyMode
      );

      console.log('[App] Room pair generated, room0 has scene:', !!room0.sceneImage);
      console.log('[App] Room pair generated, room1 has scene:', !!room1.sceneImage);

      const rooms = new Map<string, Room>();
      rooms.set('room_0', room0);
      rooms.set('room_1', room1);

      // Set player spawn position from tile map
      const spawnPosition = room0.tileMap?.spawnPoint || {x: 400, y: 300};

      setGameState((prev) => ({
        ...prev,
        selectedCharacter: character,
        currentHP: character.startingHP,
        maxHP: character.startingHP,
        currentMana: character.startingMana,
        maxMana: character.startingMana,
        level: 1,
        experience: 0,
        experienceToNextLevel: 100,
        isInGame: true,
        rooms,
        playerPosition: spawnPosition,
        battleState: null,
        inventory: [],
        storyConsequences: [],
        previousRoomId: undefined,
      }));

      console.log('[App] Initial room pair (0 + 1) generated successfully, game starting!');
    } catch (error) {
      console.error('[App] Failed to generate initial rooms:', error);
      setError('Failed to generate initial rooms. Please try again.');
    } finally {
      setIsLoading(false);
    }
  }, [gameState.storySeed, gameState.storyContext, gameState.storyMode]);
=======
    const biomeKey = gameState.biomeProgression[0] || 'forest';
    const initialRoom = await generateRoom(
      'room_0',
      gameState.storySeed,
      0,
      biomeKey,
      gameState.storyContext
    );
    const rooms = new Map<string, Room>();
    rooms.set('room_0', initialRoom);

    const spawnPosition = initialRoom.tileMap?.spawnPoint || {x: 400, y: 300};

    eventLogger.initialize(character.name, gameState.storySeed);
    eventLogger.logEvent(
      'room_entered',
      'room_0',
      1,
      character.startingHP,
      `Started adventure in ${biomeKey} as ${character.name}`,
      { biome: biomeKey }
    );

    setGameState((prev) => ({
      ...prev,
      selectedCharacter: character,
      currentHP: character.startingHP,
      maxHP: character.startingHP,
      currentMana: character.startingMana,
      maxMana: character.startingMana,
      level: 1,
      experience: 0,
      experienceToNextLevel: 100,
      isInGame: true,
      rooms,
      playerPosition: spawnPosition,
      battleState: null,
      inventory: [],
      storyConsequences: [],
    }));
  }, [gameState.storySeed, gameState.biomeProgression, gameState.storyContext]);
>>>>>>> 38babeea

  // Handle player movement
  const handlePlayerMove = useCallback((newPosition: Position) => {
    setGameState((prev) => ({...prev, playerPosition: newPosition}));
  }, []);

  // Handle screen exit (moving to edge)
  const handleScreenExit = useCallback(
    async (direction: 'right' | 'left' | 'up' | 'down') => {
      const newRoomCounter = gameState.roomCounter + 1;
      const newRoomId = `room_${newRoomCounter}`;

<<<<<<< HEAD
      // Check if room already exists (pre-generated)
      let newRoom = gameState.rooms.get(newRoomId);

      if (!newRoom) {
        // Room not pre-generated, generate it now
        console.log(`[App] Room ${newRoomId} not pre-generated, generating now...`);
        const currentRoom = gameState.rooms.get(gameState.currentRoomId);

        newRoom = await generateRoom(
          newRoomId,
          gameState.storySeed,
          newRoomCounter,
          undefined,
          gameState.storyContext,
          gameState.storyMode,
          currentRoom?.description
        );
      }

=======
      // Get biome for this room from progression
      const biomeKey = gameState.biomeProgression[newRoomCounter] || 'forest';

      // Generate new room with dynamic biome
      const newRoom = await generateRoom(
        newRoomId,
        gameState.storySeed,
        newRoomCounter,
        biomeKey,
        gameState.storyContext
      );

      const newRooms = new Map(gameState.rooms);
      newRooms.set(newRoomId, newRoom);

      eventLogger.logEvent(
        'room_entered',
        newRoomId,
        gameState.level,
        gameState.currentHP,
        `Entered new room: ${newRoom.description}`,
        { biome: biomeKey, direction }
      );

>>>>>>> 38babeea
      const tileMap = newRoom.tileMap;
      let newPosition = tileMap?.spawnPoint || { x: 400, y: 300 };

      if (tileMap) {
        const { width, height, tileSize, spawnPoint } = tileMap;
        const mapWidth = width * tileSize;
        const mapHeight = height * tileSize;
        const edgeBuffer = Math.max(tileSize * 2, 60);

        const clamp = (value: number, min: number, max: number) => Math.max(min, Math.min(max, value));

        switch (direction) {
          case 'left':
            newPosition = {
              x: clamp(mapWidth - spawnPoint.x, edgeBuffer, mapWidth - edgeBuffer),
              y: spawnPoint.y,
            };
            break;
          case 'right':
            newPosition = spawnPoint;
            break;
          case 'up':
            newPosition = {
              x: spawnPoint.x,
              y: clamp(mapHeight - spawnPoint.y, edgeBuffer, mapHeight - edgeBuffer),
            };
            break;
          case 'down':
            newPosition = {
              x: spawnPoint.x,
              y: clamp(spawnPoint.y, edgeBuffer, mapHeight - edgeBuffer),
            };
            break;
<<<<<<< HEAD
        }
      }

      // Update state with new room
      setGameState((prev) => {
        const newRooms = new Map(prev.rooms);
        if (newRoom) {
          newRooms.set(newRoomId, newRoom);
=======
>>>>>>> 38babeea
        }
      }

<<<<<<< HEAD
        return {
          ...prev,
          currentRoomId: newRoomId,
          playerPosition: newPosition,
          rooms: newRooms,
          roomCounter: newRoomCounter,
          previousRoomId: prev.currentRoomId,
        };
      });

      // Pre-generate next room pair (N+1 and N+2) in the background with panorama
      const nextRoomCounter = newRoomCounter + 1;
      const nextNextRoomCounter = newRoomCounter + 2;
      const nextRoomId = `room_${nextRoomCounter}`;
      const nextNextRoomId = `room_${nextNextRoomCounter}`;

      // Check if these rooms are already being generated or exist
      const roomsAlreadyExist = gameState.rooms.has(nextRoomId) && gameState.rooms.has(nextNextRoomId);
      const roomsBeingGenerated = generatingRooms.has(nextRoomId) || generatingRooms.has(nextNextRoomId);

      if (!roomsAlreadyExist && !roomsBeingGenerated) {
        console.log(`[App] Pre-generating room pair ${nextRoomId} + ${nextNextRoomId}...`);

        // Mark both rooms as being generated
        generatingRooms.add(nextRoomId);
        generatingRooms.add(nextNextRoomId);

        generateRoomPair(
          nextRoomId,
          nextNextRoomId,
          gameState.storySeed,
          nextRoomCounter,
          nextNextRoomCounter,
          gameState.storyContext,
          gameState.storyMode,
          newRoom?.description
        ).then(({ currentRoom: nextRoom, nextRoom: nextNextRoom }) => {
          setGameState((prev) => {
            const newRooms = new Map(prev.rooms);
            newRooms.set(nextRoomId, nextRoom);
            newRooms.set(nextNextRoomId, nextNextRoom);
            return { ...prev, rooms: newRooms };
          });
          console.log(`[App] Room pair ${nextRoomId} + ${nextNextRoomId} pre-generated successfully`);

          // Remove from generating set
          generatingRooms.delete(nextRoomId);
          generatingRooms.delete(nextNextRoomId);
        }).catch((error) => {
          console.error(`[App] Failed to pre-generate room pair:`, error);

          // Remove from generating set on error too
          generatingRooms.delete(nextRoomId);
          generatingRooms.delete(nextNextRoomId);
        });
      } else if (roomsAlreadyExist) {
        console.log(`[App] Rooms ${nextRoomId} + ${nextNextRoomId} already exist, skipping pre-generation`);
      } else {
        console.log(`[App] Rooms ${nextRoomId} + ${nextNextRoomId} already being generated, skipping duplicate call`);
      }
    },
    [gameState.roomCounter, gameState.rooms, gameState.currentRoomId, gameState.storySeed, gameState.storyContext, gameState.storyMode],
=======
      setGameState((prev) => ({
        ...prev,
        currentRoomId: newRoomId,
        playerPosition: newPosition,
        rooms: newRooms,
        roomCounter: newRoomCounter,
      }));
    },
    [gameState.roomCounter, gameState.biomeProgression, gameState.storySeed, gameState.storyContext, gameState.rooms],
>>>>>>> 38babeea
  );

  // Handle adding experience and leveling up
  const handleAddExperience = useCallback((xpGained: number) => {
    setGameState((prev) => {
      let newXP = prev.experience + xpGained;
      let newLevel = prev.level;
      let newMaxHP = prev.maxHP;
      let newMaxMana = prev.maxMana;
      let leveledUp = false;

      // Check for level up
      while (newXP >= prev.experienceToNextLevel) {
        newXP -= prev.experienceToNextLevel;
        newLevel += 1;
        newMaxHP += 10;
        newMaxMana += 10;
        leveledUp = true;
      }

      if (leveledUp) {
        // Show level up animation
        setTimeout(() => {
          setGameState((state) => ({
            ...state,
            currentAnimation: {
              type: 'levelup',
              value: newLevel,
              text: `Level Up! Now Level ${newLevel}`,
              timestamp: Date.now(),
            },
          }));
        }, 500);
      }

      return {
        ...prev,
        experience: newXP,
        level: newLevel,
        maxHP: newMaxHP,
        maxMana: newMaxMana,
        // Fully restore HP and mana on level up
        currentHP: leveledUp ? newMaxHP : Math.min(prev.currentHP, newMaxHP),
        currentMana: leveledUp ? newMaxMana : Math.min(prev.currentMana, newMaxMana),
        experienceToNextLevel: calculateLevelUp(newLevel),
      };
    });
  }, []);

  const internalHandleLlmRequest = useCallback(
    async (historyForLlm: InteractionData[], maxHistoryLength: number, updatedHP?: number) => {
      if (historyForLlm.length === 0) {
        setError('No interaction data to process.');
        return;
      }

      setIsLoading(true);
      setError(null);

      let accumulatedContent = '';

      try {
        const stream = streamAppContent(
          historyForLlm,
          maxHistoryLength,
          gameState.selectedCharacter?.name,
          updatedHP ?? gameState.currentHP, // Use updatedHP if provided
          gameState.storySeed,
          gameState.level,
          gameState.storyConsequences,
          gameState.storyContext,
          gameState.storyMode,
        );
        for await (const chunk of stream) {
          accumulatedContent += chunk;
        }

        // Parse JSON response
        try {
          // Remove markdown code blocks if present
          let jsonText = accumulatedContent.trim();
          if (jsonText.startsWith('```')) {
            jsonText = jsonText.replace(/^```json?\s*/i, '').replace(/```\s*$/, '');
          }

          const parsedScene: BattleSceneData = JSON.parse(jsonText);

          // Validate that required fields exist
          if (!parsedScene.scene || !parsedScene.imagePrompts || !parsedScene.choices) {
            throw new Error('Missing required fields in AI response');
          }

          setSceneData(parsedScene);
        } catch (parseError) {
          console.error('Failed to parse JSON:', parseError);
          console.log('Raw content:', accumulatedContent);
          setError('Failed to parse scene data. The AI response was not valid JSON.');
        }
      } catch (e: any) {
        setError('Failed to stream content from the API.');
        console.error(e);
      } finally {
        setIsLoading(false);
      }
    },
    [gameState.selectedCharacter, gameState.currentHP, gameState.storySeed, gameState.level, gameState.storyConsequences, gameState.storyContext, gameState.storyMode],
  );

  // Handle object interaction
  const handleObjectInteract = useCallback(
    (object: GameObject) => {
    if (object.type === 'enemy') {
        eventLogger.logEvent(
          'battle_start',
          gameState.currentRoomId,
          gameState.level,
          gameState.currentHP,
          `Started battle with ${object.interactionText}`,
          { enemyId: object.id, enemyName: object.interactionText, enemyLevel: object.enemyLevel }
        );

        setGameState(prev => ({
          ...prev,
          battleState: {
            enemy: object,
            enemyHP: 100,
            maxEnemyHP: 100,
            status: 'ongoing',
            turn: 'player',
            history: [],
            animationQueue: [],
          }
        }));
      } else {
        eventLogger.logEvent(
          'npc_interaction',
          gameState.currentRoomId,
          gameState.level,
          gameState.currentHP,
          `Interacted with ${object.interactionText}`,
          { npcId: object.id, npcName: object.interactionText }
        );

        setCurrentInteractingObject(object);

        setGameState((prev) => {
          const room = prev.rooms.get(prev.currentRoomId);
          if (!room) return prev;

          const updatedObjects = room.objects.map((obj) =>
            obj.id === object.id ? {...obj, hasInteracted: true} : obj,
          );

          const updatedRoom = {...room, objects: updatedObjects};
          const newRooms = new Map(prev.rooms);
          newRooms.set(prev.currentRoomId, updatedRoom);

          return {...prev, rooms: newRooms};
        });

        // Create interaction data for AI
        const interactionData: InteractionData = {
          id: object.id,
          type: object.type,
          elementText: `${object.interactionText} (${object.sprite})`,
          elementType: 'game_object',
          appContext: 'roguelike_game',
        };

        const newHistory = [
          interactionData,
          ...interactionHistory.slice(0, currentMaxHistoryLength - 1),
        ];
        setInteractionHistory(newHistory);
        setSceneData(null);
        setError(null);
        setShowAIDialog(true);

        internalHandleLlmRequest(newHistory, currentMaxHistoryLength);
      }
    },
    [interactionHistory, currentMaxHistoryLength, internalHandleLlmRequest],
  );

  const handleCombatChoice = useCallback(
    async (choiceId: string, choiceType: string, value?: number) => {
      // Check for conclude action - close dialog and return to exploration
      if (choiceType === 'conclude') {
        setShowAIDialog(false);
        setSceneData(null);
        setCurrentInteractingObject(null);
        return;
      }

      // Check for death
      if (choiceType === 'death' || choiceId === 'player_death') {
        setGameState((prev) => ({...prev, isAlive: false}));
        setShowAIDialog(false);
        return;
      }

      // Track story consequences based on choice
      const choiceText = sceneData?.choices.find((c) => c.id === choiceId)?.text || '';
      let consequenceType: 'merciful' | 'violent' | 'clever' | 'diplomatic' | 'greedy' | null = null;

      // Categorize choices
      if (choiceType === 'combat' || choiceType === 'damage') {
        consequenceType = 'violent';
      } else if (choiceType === 'dialogue') {
        if (choiceText.toLowerCase().includes('spare') || choiceText.toLowerCase().includes('mercy')) {
          consequenceType = 'merciful';
        } else if (choiceText.toLowerCase().includes('negotiate') || choiceText.toLowerCase().includes('talk')) {
          consequenceType = 'diplomatic';
        } else {
          consequenceType = 'clever';
        }
      } else if (choiceType === 'loot') {
        consequenceType = 'greedy';
      }

      if (consequenceType) {
        const consequence = {
          id: `consequence_${Date.now()}`,
          description: choiceText,
          type: consequenceType,
          timestamp: Date.now(),
        };
        
        eventLogger.logEvent(
          'choice',
          gameState.currentRoomId,
          gameState.level,
          gameState.currentHP,
          `Made choice: ${choiceText}`,
          { choiceId, choiceText, consequenceType }
        );

        setGameState((prev) => ({
          ...prev,
          storyConsequences: [...prev.storyConsequences, consequence],
        }));
      }

      let newHP = gameState.currentHP;

      // Handle animations and HP changes based on choice type
      if (choiceType === 'combat' || choiceType === 'damage') {
        const damage = value || 10;
        newHP = Math.max(0, gameState.currentHP - damage);
        
        eventLogger.logEvent(
          'combat',
          gameState.currentRoomId,
          gameState.level,
          newHP,
          choiceText,
          { choiceId, choiceType, damageTaken: damage }
        );

        setGameState((prev) => ({
          ...prev,
          currentHP: newHP,
          currentAnimation: {
            type: 'damage',
            value: damage,
            text: `Took ${damage} damage!`,
            timestamp: Date.now(),
          },
          isAlive: newHP > 0,
        }));
      } else if (choiceType === 'heal') {
        const healAmount = value || 15;
        const maxHP = gameState.selectedCharacter?.startingHP || 100;
        newHP = Math.min(maxHP, gameState.currentHP + healAmount);
        setGameState((prev) => ({
          ...prev,
          currentHP: newHP,
          currentAnimation: {
            type: 'heal',
            value: healAmount,
            text: `Healed ${healAmount} HP!`,
            timestamp: Date.now(),
          },
        }));
      } else if (choiceType === 'loot') {
        eventLogger.logEvent(
          'loot',
          gameState.currentRoomId,
          gameState.level,
          gameState.currentHP,
          choiceText,
          { choiceId, choiceType }
        );

        setGameState((prev) => ({
          ...prev,
          currentAnimation: {
            type: 'loot',
            text: 'Found loot!',
            timestamp: Date.now(),
          },
        }));
      } else if (choiceType === 'dialogue') {
        eventLogger.logEvent(
          'dialogue',
          gameState.currentRoomId,
          gameState.level,
          gameState.currentHP,
          choiceText,
          { choiceId, choiceType }
        );

        setGameState((prev) => ({
          ...prev,
          currentAnimation: {
            type: 'dialogue',
            text: 'Talking...',
            timestamp: Date.now(),
          },
        }));
      }

      // Create interaction data for history
      const interactionData: InteractionData = {
        id: choiceId,
        type: choiceType,
        elementText: sceneData?.choices.find((c) => c.id === choiceId)?.text || '',
        elementType: 'choice_button',
        appContext: 'roguelike_game',
        value: value?.toString(),
      };

      const newHistory = [
        interactionData,
        ...interactionHistory.slice(0, currentMaxHistoryLength - 1),
      ];
      setInteractionHistory(newHistory);
      setSceneData(null);
      setError(null);

      // Call LLM with the updated HP value
      internalHandleLlmRequest(newHistory, currentMaxHistoryLength, newHP);
    },
    [interactionHistory, currentMaxHistoryLength, internalHandleLlmRequest, sceneData, gameState.currentHP, gameState.selectedCharacter],
  );

  const handleBattleAction = useCallback((action: string) => {
    if (!gameState.battleState || gameState.battleState.turn !== 'player' || !gameState.selectedCharacter) return;

    const character = gameState.selectedCharacter;
    let playerDamage = 0;
    let isCrit = false;
    let manaCost = 0;
    let actionText = '';

    // Determine action
    if (action === 'attack') {
      const result = calculateDamage(character.baseDamage, character.critChance);
      playerDamage = result.damage;
      isCrit = result.isCrit;
      actionText = isCrit ? 'Critical Hit!' : 'Attack';
    } else if (action === 'special') {
      // Special ability
      const ability = character.specialAbility;
      manaCost = ability.manaCost;

      // Check if enough mana
      if (gameState.currentMana < manaCost) {
        setGameState(prev => ({
          ...prev,
          currentAnimation: {
            type: 'dialogue',
            text: 'Not enough mana!',
            timestamp: Date.now(),
          },
        }));
        return;
      }

      // Handle healing ability
      if (ability.healing) {
        const healAmount = ability.healing;
        const newHP = Math.min(gameState.maxHP, gameState.currentHP + healAmount);

        setGameState(prev => ({
          ...prev,
          currentHP: newHP,
          currentMana: prev.currentMana - manaCost,
          currentAnimation: {
            type: 'heal',
            value: healAmount,
            text: `${ability.name}! Healed ${healAmount} HP`,
            timestamp: Date.now(),
          },
          battleState: prev.battleState ? {
            ...prev.battleState,
            turn: 'enemy',
          } : null,
        }));

        // Enemy's turn after healing
        setTimeout(() => {
          handleEnemyTurn();
        }, 1500);
        return;
      }

      // Damage abilities
      if (ability.baseDamage) {
        const hasGuaranteedCrit = ability.effects?.includes('guaranteed_crit');
        if (hasGuaranteedCrit) {
          playerDamage = Math.floor(ability.baseDamage * 1.5);
          isCrit = true;
        } else {
          const result = calculateDamage(ability.baseDamage, character.critChance);
          playerDamage = result.damage;
          isCrit = result.isCrit;
        }
        actionText = ability.name;
      }
    }

    // Apply damage to enemy
    if (playerDamage > 0) {
      const newEnemyHP = Math.max(0, gameState.battleState.enemyHP - playerDamage);
      const playerAnimations: BattleAnimation[] = [
        { type: 'slash', target: 'enemy', timestamp: Date.now() },
        {
          type: 'damageNumber',
          target: 'enemy',
          value: isCrit ? `${playerDamage} CRIT!` : playerDamage,
          timestamp: Date.now()
        },
      ];

      const newBattleState: BattleState = {
        ...gameState.battleState,
        enemyHP: newEnemyHP,
        status: newEnemyHP <= 0 ? 'player_won' : 'ongoing',
        turn: 'enemy',
        animationQueue: [...gameState.battleState.animationQueue, ...playerAnimations],
      };

      setGameState(prev => ({
        ...prev,
        battleState: newBattleState,
        currentMana: prev.currentMana - manaCost,
      }));

      // Enemy's turn (after a delay) if still alive
      if (newEnemyHP > 0) {
        setTimeout(() => {
          handleEnemyTurn();
        }, 1000);
      } else {
        // Enemy defeated - award XP
        const enemyLevel = gameState.battleState.enemy.enemyLevel || 1;
        const xpGained = calculateExperienceGain(enemyLevel, gameState.level);

        eventLogger.logEvent(
          'battle_end',
          gameState.currentRoomId,
          gameState.level,
          gameState.currentHP,
          `Defeated ${gameState.battleState.enemy.interactionText}`,
          { 
            enemyId: gameState.battleState.enemy.id,
            enemyName: gameState.battleState.enemy.interactionText,
            damageDealt: playerDamage,
            xpGained 
          }
        );

        setTimeout(() => {
          handleAddExperience(xpGained);

          if (gameState.battleState?.enemy.itemDrop) {
            eventLogger.logEvent(
              'item_acquired',
              gameState.currentRoomId,
              gameState.level,
              gameState.currentHP,
              `Found ${gameState.battleState.enemy.itemDrop.name}`,
              { 
                itemId: gameState.battleState.enemy.itemDrop.id,
                itemName: gameState.battleState.enemy.itemDrop.name 
              }
            );

            setGameState(prev => ({
              ...prev,
              inventory: [...prev.inventory, gameState.battleState!.enemy.itemDrop!],
              currentAnimation: {
                type: 'item_acquired',
                text: `Found ${gameState.battleState!.enemy.itemDrop!.name}!`,
                timestamp: Date.now(),
              },
            }));
          }
        }, 500);
      }
    }

    // eslint-disable-next-line react-hooks/exhaustive-deps
  }, [gameState.battleState, gameState.currentHP, gameState.selectedCharacter, gameState.currentMana, gameState.maxHP, gameState.level]);

  // Handle enemy turn
  const handleEnemyTurn = useCallback(() => {
    setGameState(prev => {
      if (!prev.battleState || !prev.selectedCharacter) return prev;

      const enemyLevel = prev.battleState.enemy.enemyLevel || 1;
      const enemyBaseDamage = 10 + (enemyLevel * 3);
      const enemyDefenseIgnored = Math.max(0, enemyBaseDamage - prev.selectedCharacter.defense);
      const enemyDamage = Math.max(5, enemyDefenseIgnored);

      const newPlayerHP = Math.max(0, prev.currentHP - enemyDamage);
      const enemyAnimations: BattleAnimation[] = [
        { type: 'slash', target: 'player', timestamp: Date.now() },
        { type: 'damageNumber', target: 'player', value: enemyDamage, timestamp: Date.now() },
      ];

      return {
        ...prev,
        currentHP: newPlayerHP,
        isAlive: newPlayerHP > 0,
        battleState: {
          ...prev.battleState,
          status: newPlayerHP <= 0 ? 'player_lost' : 'ongoing',
          turn: 'player',
          animationQueue: [...prev.battleState.animationQueue, ...enemyAnimations],
        },
        currentAnimation: {
          type: 'damage',
          value: enemyDamage,
          text: `Took ${enemyDamage} damage!`,
          timestamp: Date.now(),
        },
      };
    });
  }, []);

  // Effect to clear animation queue after processing
  useEffect(() => {
    if (gameState.battleState?.animationQueue && gameState.battleState.animationQueue.length > 0) {
      const timer = setTimeout(() => {
        setGameState(prev => {
          if (!prev.battleState) return prev;
          return {
            ...prev,
            battleState: {
              ...prev.battleState,
              animationQueue: [],
            },
          };
        });
      }, 100);

      return () => clearTimeout(timer);
    }
  }, [gameState.battleState?.animationQueue]);

  const handleBattleEnd = useCallback(() => {
    if (!gameState.battleState) return;

    const updatedRooms = new Map(gameState.rooms);
    const currentRoom = updatedRooms.get(gameState.currentRoomId);

    if (currentRoom && gameState.battleState.status === 'player_won') {
      // Remove defeated enemy from the room
      const newObjects: GameObject[] = (currentRoom as Room).objects.filter(
        (obj) => obj.id !== gameState.battleState?.enemy.id
      );
      const updatedRoom: Room = { ...(currentRoom as Room), objects: newObjects };
      updatedRooms.set(gameState.currentRoomId, updatedRoom);
    }

    setGameState(prev => ({
      ...prev,
      battleState: null,
      rooms: updatedRooms,
      // Restore mana after battle (50% of max mana)
      currentMana: Math.min(prev.maxMana, prev.currentMana + Math.floor(prev.maxMana * 0.5)),
    }));
  }, [gameState.battleState, gameState.rooms, gameState.currentRoomId]);

  // Clear animation
  const handleAnimationComplete = useCallback(() => {
    setGameState((prev) => ({...prev, currentAnimation: null}));
  }, []);

  // Close AI dialog
  const handleCloseAIDialog = useCallback(() => {
    setShowAIDialog(false);
    setSceneData(null);
    setCurrentInteractingObject(null);
  }, []);

  // Restart game
  const handleRestart = useCallback(() => {
    const newSeed = Math.floor(Math.random() * 10000);
    eventLogger.reset();
    setGameState({
      selectedCharacter: null,
      currentHP: 0,
      maxHP: 0,
      currentMana: 0,
      maxMana: 0,
      level: 1,
      experience: 0,
      experienceToNextLevel: 100,
      isAlive: true,
      storySeed: newSeed,
      storyContext: null,
      storyMode: 'inspiration',
      biomeProgression: [],
      isInGame: false,
      playerPosition: {x: 400, y: 300},
      currentRoomId: 'room_0',
      rooms: new Map(),
      roomCounter: 0,
      currentAnimation: null,
      battleState: null,
      inventory: [],
      storyConsequences: [],
    });
    setSceneData(null);
    setError(null);
    setInteractionHistory([]);
    setShowAIDialog(false);
    setCurrentInteractingObject(null);
    setAvailableClasses(CHARACTER_CLASSES);
    setShowStoryInput(true);
  }, []);

  // Get current room
  const currentRoom = gameState.rooms.get(gameState.currentRoomId);

  return (
    <div className="w-screen h-screen overflow-hidden" style={{backgroundColor: '#2d5a4e'}}>
      <AnimationOverlay
        animation={gameState.currentAnimation}
        onComplete={handleAnimationComplete}
      />
      <AudioManager gameState={gameState} />
      <Window title="Roguelike Adventure">
        {/* Voice Controls - positioned at top right */}
        <div style={{
          position: 'absolute',
          top: '10px',
          right: '10px',
          zIndex: 1000,
        }}>
          <VoiceControls compact />
        </div>

        <div className="w-full h-full" style={{backgroundColor: '#2d5a4e'}}>
          {showStoryInput ? (
            <StoryInput onSubmit={handleStorySubmit} />
          ) : isGeneratingClasses ? (
            <ClassGenerationLoading />
          ) : isLoading ? (
            <div className="flex flex-col items-center justify-center h-full">
              <div className="text-6xl mb-4 animate-bounce">🎨</div>
              <div className="text-2xl text-white mb-2">Generating Your Adventure...</div>
              <div className="text-lg text-gray-300">Creating panoramic scenes with AI</div>
            </div>
          ) : !gameState.selectedCharacter ? (
            <CharacterSelection
              characters={availableClasses}
              onSelectCharacter={handleCharacterSelect}
            />
          ) : !gameState.isAlive ? (
            <div
              className="flex flex-col items-center justify-center h-full p-8"
              style={{
                backgroundColor: '#2d5a4e',
                backgroundImage: 'repeating-linear-gradient(0deg, rgba(0,0,0,0.1) 0px, rgba(0,0,0,0.1) 1px, transparent 1px, transparent 2px)',
                fontFamily: 'monospace'
              }}
            >
              <div className="max-w-2xl w-full">
                {/* Title Box */}
                <div
                  className="mb-8 p-10 text-center relative"
                  style={{
                    backgroundColor: '#3d2817',
                    border: '8px solid #5c3d2e',
                    boxShadow: '0 12px 0 #1a1410, inset 0 6px 0 rgba(255,255,255,0.1)',
                    borderRadius: '4px'
                  }}
                >
                  <div style={{ position: 'absolute', top: '10px', left: '10px', width: '20px', height: '20px', borderTop: '4px solid #c9534f', borderLeft: '4px solid #c9534f' }}></div>
                  <div style={{ position: 'absolute', top: '10px', right: '10px', width: '20px', height: '20px', borderTop: '4px solid #c9534f', borderRight: '4px solid #c9534f' }}></div>
                  <div style={{ position: 'absolute', bottom: '10px', left: '10px', width: '20px', height: '20px', borderBottom: '4px solid #c9534f', borderLeft: '4px solid #c9534f' }}></div>
                  <div style={{ position: 'absolute', bottom: '10px', right: '10px', width: '20px', height: '20px', borderBottom: '4px solid #c9534f', borderRight: '4px solid #c9534f' }}></div>

                  <div className="text-8xl mb-6 animate-pulse">💀</div>
                  <h1
                    style={{
                      color: '#c9534f',
                      textShadow: '4px 4px 0px #8b3a34',
                      letterSpacing: '4px',
                      fontSize: '48px',
                      fontWeight: 'bold',
                      marginBottom: '12px'
                    }}
                  >
                    GAME OVER
                  </h1>
                  <div className="flex items-center justify-center gap-3">
                    <div style={{ width: '60px', height: '4px', backgroundColor: '#c9534f', borderRadius: '2px' }}></div>
                    <span style={{ color: '#c9534f', fontSize: '18px' }}>☠</span>
                    <div style={{ width: '60px', height: '4px', backgroundColor: '#c9534f', borderRadius: '2px' }}></div>
                  </div>
                </div>

                {/* Message Box */}
                <div
                  className="mb-8 p-6 text-center"
                  style={{
                    backgroundColor: '#c9b896',
                    border: '6px solid #8b6f47',
                    boxShadow: 'inset 0 4px 0 #e8d4b0',
                    borderRadius: '4px'
                  }}
                >
                  <p style={{ color: '#3d2817', fontSize: '16px', lineHeight: '1.8', fontWeight: '500' }}>
                    Your journey has come to an end.<br/>
                    But every death brings a new story...
                  </p>
                </div>

                {/* Restart Button */}
                <button
                  onClick={handleRestart}
                  className="w-full py-6 transition-all active:translate-y-2"
                  style={{
                    backgroundColor: '#c9534f',
                    border: '6px solid #8b3a34',
                    borderRadius: '6px',
                    boxShadow: '0 10px 0 #8b3a34',
                    color: '#f4e8d0',
                    fontSize: '20px',
                    fontWeight: 'bold',
                    letterSpacing: '3px',
                    cursor: 'pointer'
                  }}
                >
                  ⚔ BEGIN A NEW ADVENTURE ⚔
                </button>
              </div>
            </div>
          ) : (
            <div className="flex h-full">
              {/* Sidebar HUD */}
              {gameState.selectedCharacter && (
                <GameHUD
                  character={gameState.selectedCharacter}
                  currentHP={gameState.currentHP}
                  maxHP={gameState.maxHP}
                  currentMana={gameState.currentMana}
                  maxMana={gameState.maxMana}
                  level={gameState.level}
                  experience={gameState.experience}
                  experienceToNextLevel={gameState.experienceToNextLevel}
                  roomCounter={gameState.roomCounter}
                />
              )}

              {/* Game Area */}
              <div className="flex-1 overflow-hidden relative" style={{backgroundColor: '#1a1a1a'}}>
                {/* Room Description with Voice */}
                {currentRoom && !showAIDialog && (
                  <div style={{
                    position: 'absolute',
                    top: '10px',
                    left: '50%',
                    transform: 'translateX(-50%)',
                    zIndex: 50,
                    backgroundColor: 'rgba(0, 0, 0, 0.85)',
                    border: '2px solid #8B5CF6',
                    borderRadius: '8px',
                    padding: '12px 20px',
                    maxWidth: '700px',
                  }}>
                    <SpeakableText
                      text={currentRoom.description}
                      characterType="narrator"
                      emotion="mysterious"
                      buttonSize="small"
                      style={{
                        color: '#e5e7eb',
                        fontSize: '16px',
                        fontWeight: 'bold',
                        textAlign: 'center',
                        display: 'block',
                      }}
                    >
                      {currentRoom.description}
                    </SpeakableText>
                  </div>
                )}

                {currentRoom && gameState.selectedCharacter && (
                  <GameCanvas
                    character={gameState.selectedCharacter}
                    currentHP={gameState.currentHP}
                    playerPosition={gameState.playerPosition}
                    objects={currentRoom.objects}
                    onMove={handlePlayerMove}
                    onInteract={handleObjectInteract}
                    onScreenExit={handleScreenExit}
                    onBattleEnd={handleBattleEnd}
                    roomDescription={currentRoom.description}
                    room={currentRoom}
                    battleState={gameState.battleState}
                  />
                )}

                <BattleUI
                  battleState={gameState.battleState}
                  onPlayerAction={handleBattleAction}
                  character={gameState.selectedCharacter}
                  currentMana={gameState.currentMana}
                />

                {/* Visual Battle Scene Overlay */}
                {showAIDialog && (
                  <div className="absolute inset-0 z-10">
                    {error ? (
                      <div
                        className="w-full h-full flex items-center justify-center"
                        style={{
                          backgroundColor: 'rgba(61,40,23,0.95)',
                          fontFamily: 'monospace'
                        }}
                      >
                        <div
                          className="max-w-lg p-8"
                          style={{
                            backgroundColor: '#f4e8d0',
                            border: '6px solid #c9534f',
                            borderRadius: '4px',
                            boxShadow: '0 8px 0 #8b3a34, inset 0 4px 0 #fff9e8'
                          }}
                        >
                          <h2
                            className="mb-4"
                            style={{
                              fontSize: '28px',
                              fontWeight: 'bold',
                              color: '#c9534f',
                              letterSpacing: '2px',
                              textShadow: '2px 2px 0px #8b3a34'
                            }}
                          >
                            ⚠ ERROR ⚠
                          </h2>
                          <p style={{ color: '#3d2817', fontSize: '14px', marginBottom: '20px', lineHeight: '1.6' }}>
                            {error}
                          </p>
                          <button
                            onClick={handleCloseAIDialog}
                            className="w-full py-4 transition-all active:translate-y-2"
                            style={{
                              backgroundColor: '#c9534f',
                              border: '4px solid #8b3a34',
                              borderRadius: '4px',
                              boxShadow: '0 6px 0 #8b3a34',
                              color: '#f4e8d0',
                              fontSize: '14px',
                              fontWeight: 'bold',
                              letterSpacing: '2px',
                              cursor: 'pointer'
                            }}
                          >
                            CLOSE
                          </button>
                        </div>
                      </div>
                    ) : (
                      <VisualBattleScene
                        sceneData={sceneData}
                        onChoice={handleCombatChoice}
                        isLoading={isLoading}
                        characterClass={gameState.selectedCharacter?.name}
                      />
                    )}
                  </div>
                )}
              </div>
            </div>
          )}
        </div>
      </Window>
    </div>
  );
};

export default App;<|MERGE_RESOLUTION|>--- conflicted
+++ resolved
@@ -19,11 +19,8 @@
 import { generateCharacterClasses } from './services/classGenerator';
 import { streamAppContent, generateBiomeProgression } from './services/geminiService';
 import { generateRoom } from './services/roomGenerator';
-<<<<<<< HEAD
 import { generateRoomPair } from './services/roomPairGenerator';
-=======
 import { eventLogger } from './services/eventLogger';
->>>>>>> 38babeea
 import {
   BattleAnimation,
   BattleState,
@@ -40,6 +37,9 @@
 
 // Track rooms currently being generated to prevent duplicate calls
 const generatingRooms = new Set<string>();
+
+// Track promises for rooms being generated (so we can await them)
+const roomGenerationPromises = new Map<string, Promise<Room>>();
 
 // Utility Functions
 const calculateDamage = (
@@ -144,10 +144,15 @@
 
   // Handle character selection
   const handleCharacterSelect = useCallback(async (character: CharacterClass) => {
-<<<<<<< HEAD
     try {
       setIsLoading(true);
       console.log('[App] Generating initial room pair (0 + 1)...');
+
+      const biomeKey0 = gameState.biomeProgression[0] || 'forest';
+      const biomeKey1 = gameState.biomeProgression[1] || 'forest';
+
+      // Initialize event logger
+      eventLogger.initialize(character.name, gameState.storySeed);
 
       // Generate room 0 and room 1 together with panorama scene
       const { currentRoom: room0, nextRoom: room1 } = await generateRoomPair(
@@ -156,6 +161,8 @@
         gameState.storySeed,
         0,
         1,
+        biomeKey0,
+        biomeKey1,
         gameState.storyContext,
         gameState.storyMode
       );
@@ -169,6 +176,16 @@
 
       // Set player spawn position from tile map
       const spawnPosition = room0.tileMap?.spawnPoint || {x: 400, y: 300};
+
+      // Log initial room entry
+      eventLogger.logEvent(
+        'room_entered',
+        'room_0',
+        1,
+        character.startingHP,
+        `Started adventure in ${biomeKey0} as ${character.name}`,
+        { biome: biomeKey0 }
+      );
 
       setGameState((prev) => ({
         ...prev,
@@ -196,50 +213,8 @@
     } finally {
       setIsLoading(false);
     }
-  }, [gameState.storySeed, gameState.storyContext, gameState.storyMode]);
-=======
-    const biomeKey = gameState.biomeProgression[0] || 'forest';
-    const initialRoom = await generateRoom(
-      'room_0',
-      gameState.storySeed,
-      0,
-      biomeKey,
-      gameState.storyContext
-    );
-    const rooms = new Map<string, Room>();
-    rooms.set('room_0', initialRoom);
-
-    const spawnPosition = initialRoom.tileMap?.spawnPoint || {x: 400, y: 300};
-
-    eventLogger.initialize(character.name, gameState.storySeed);
-    eventLogger.logEvent(
-      'room_entered',
-      'room_0',
-      1,
-      character.startingHP,
-      `Started adventure in ${biomeKey} as ${character.name}`,
-      { biome: biomeKey }
-    );
-
-    setGameState((prev) => ({
-      ...prev,
-      selectedCharacter: character,
-      currentHP: character.startingHP,
-      maxHP: character.startingHP,
-      currentMana: character.startingMana,
-      maxMana: character.startingMana,
-      level: 1,
-      experience: 0,
-      experienceToNextLevel: 100,
-      isInGame: true,
-      rooms,
-      playerPosition: spawnPosition,
-      battleState: null,
-      inventory: [],
-      storyConsequences: [],
-    }));
-  }, [gameState.storySeed, gameState.biomeProgression, gameState.storyContext]);
->>>>>>> 38babeea
+  }, [gameState.storySeed, gameState.storyContext, gameState.storyMode, gameState.biomeProgression]);
+
 
   // Handle player movement
   const handlePlayerMove = useCallback((newPosition: Position) => {
@@ -252,42 +227,55 @@
       const newRoomCounter = gameState.roomCounter + 1;
       const newRoomId = `room_${newRoomCounter}`;
 
-<<<<<<< HEAD
+      // Get biome for this room from progression
+      const biomeKey = gameState.biomeProgression[newRoomCounter] || 'forest';
+
       // Check if room already exists (pre-generated)
       let newRoom = gameState.rooms.get(newRoomId);
 
       if (!newRoom) {
-        // Room not pre-generated, generate it now
-        console.log(`[App] Room ${newRoomId} not pre-generated, generating now...`);
-        const currentRoom = gameState.rooms.get(gameState.currentRoomId);
-
-        newRoom = await generateRoom(
-          newRoomId,
-          gameState.storySeed,
-          newRoomCounter,
-          undefined,
-          gameState.storyContext,
-          gameState.storyMode,
-          currentRoom?.description
-        );
-      }
-
-=======
-      // Get biome for this room from progression
-      const biomeKey = gameState.biomeProgression[newRoomCounter] || 'forest';
-
-      // Generate new room with dynamic biome
-      const newRoom = await generateRoom(
-        newRoomId,
-        gameState.storySeed,
-        newRoomCounter,
-        biomeKey,
-        gameState.storyContext
-      );
-
-      const newRooms = new Map(gameState.rooms);
-      newRooms.set(newRoomId, newRoom);
-
+        // Check if room is currently being generated in background
+        const generationPromise = roomGenerationPromises.get(newRoomId);
+
+        if (generationPromise) {
+          console.log(`[App] Room ${newRoomId} is being generated, waiting for completion...`);
+
+          try {
+            // Wait for the ongoing generation to complete
+            newRoom = await generationPromise;
+            console.log(`[App] Room ${newRoomId} generation completed, using pre-generated room`);
+          } catch (error) {
+            console.error(`[App] Pre-generation failed for ${newRoomId}, falling back to single room generation:`, error);
+            // Fallback: generate single room
+            const currentRoom = gameState.rooms.get(gameState.currentRoomId);
+            newRoom = await generateRoom(
+              newRoomId,
+              gameState.storySeed,
+              newRoomCounter,
+              biomeKey,
+              gameState.storyContext,
+              gameState.storyMode,
+              currentRoom?.description
+            );
+          }
+        } else {
+          // Room not pre-generated and not being generated, generate it now
+          console.log(`[App] Room ${newRoomId} not pre-generated, generating now...`);
+          const currentRoom = gameState.rooms.get(gameState.currentRoomId);
+
+          newRoom = await generateRoom(
+            newRoomId,
+            gameState.storySeed,
+            newRoomCounter,
+            biomeKey,
+            gameState.storyContext,
+            gameState.storyMode,
+            currentRoom?.description
+          );
+        }
+      }
+
+      // Log room entry
       eventLogger.logEvent(
         'room_entered',
         newRoomId,
@@ -297,7 +285,7 @@
         { biome: biomeKey, direction }
       );
 
->>>>>>> 38babeea
+
       const tileMap = newRoom.tileMap;
       let newPosition = tileMap?.spawnPoint || { x: 400, y: 300 };
 
@@ -331,7 +319,6 @@
               y: clamp(spawnPoint.y, edgeBuffer, mapHeight - edgeBuffer),
             };
             break;
-<<<<<<< HEAD
         }
       }
 
@@ -340,12 +327,8 @@
         const newRooms = new Map(prev.rooms);
         if (newRoom) {
           newRooms.set(newRoomId, newRoom);
-=======
->>>>>>> 38babeea
         }
-      }
-
-<<<<<<< HEAD
+
         return {
           ...prev,
           currentRoomId: newRoomId,
@@ -373,16 +356,32 @@
         generatingRooms.add(nextRoomId);
         generatingRooms.add(nextNextRoomId);
 
-        generateRoomPair(
+        const nextBiomeKey = gameState.biomeProgression[nextRoomCounter] || 'forest';
+        const nextNextBiomeKey = gameState.biomeProgression[nextNextRoomCounter] || 'forest';
+
+        // Create the main generation promise
+        const pairGenerationPromise = generateRoomPair(
           nextRoomId,
           nextNextRoomId,
           gameState.storySeed,
           nextRoomCounter,
           nextNextRoomCounter,
+          nextBiomeKey,
+          nextNextBiomeKey,
           gameState.storyContext,
           gameState.storyMode,
           newRoom?.description
-        ).then(({ currentRoom: nextRoom, nextRoom: nextNextRoom }) => {
+        );
+
+        // Store individual room promises (they resolve when the pair is generated)
+        const nextRoomPromise = pairGenerationPromise.then(({ currentRoom }) => currentRoom);
+        const nextNextRoomPromise = pairGenerationPromise.then(({ nextRoom }) => nextRoom);
+
+        roomGenerationPromises.set(nextRoomId, nextRoomPromise);
+        roomGenerationPromises.set(nextNextRoomId, nextNextRoomPromise);
+
+        // Handle completion
+        pairGenerationPromise.then(({ currentRoom: nextRoom, nextRoom: nextNextRoom }) => {
           setGameState((prev) => {
             const newRooms = new Map(prev.rooms);
             newRooms.set(nextRoomId, nextRoom);
@@ -391,15 +390,19 @@
           });
           console.log(`[App] Room pair ${nextRoomId} + ${nextNextRoomId} pre-generated successfully`);
 
-          // Remove from generating set
+          // Remove from tracking sets
           generatingRooms.delete(nextRoomId);
           generatingRooms.delete(nextNextRoomId);
+          roomGenerationPromises.delete(nextRoomId);
+          roomGenerationPromises.delete(nextNextRoomId);
         }).catch((error) => {
           console.error(`[App] Failed to pre-generate room pair:`, error);
 
-          // Remove from generating set on error too
+          // Remove from tracking sets on error too
           generatingRooms.delete(nextRoomId);
           generatingRooms.delete(nextNextRoomId);
+          roomGenerationPromises.delete(nextRoomId);
+          roomGenerationPromises.delete(nextNextRoomId);
         });
       } else if (roomsAlreadyExist) {
         console.log(`[App] Rooms ${nextRoomId} + ${nextNextRoomId} already exist, skipping pre-generation`);
@@ -407,18 +410,7 @@
         console.log(`[App] Rooms ${nextRoomId} + ${nextNextRoomId} already being generated, skipping duplicate call`);
       }
     },
-    [gameState.roomCounter, gameState.rooms, gameState.currentRoomId, gameState.storySeed, gameState.storyContext, gameState.storyMode],
-=======
-      setGameState((prev) => ({
-        ...prev,
-        currentRoomId: newRoomId,
-        playerPosition: newPosition,
-        rooms: newRooms,
-        roomCounter: newRoomCounter,
-      }));
-    },
-    [gameState.roomCounter, gameState.biomeProgression, gameState.storySeed, gameState.storyContext, gameState.rooms],
->>>>>>> 38babeea
+    [gameState.roomCounter, gameState.rooms, gameState.currentRoomId, gameState.storySeed, gameState.storyContext, gameState.storyMode, gameState.biomeProgression, gameState.level, gameState.currentHP],
   );
 
   // Handle adding experience and leveling up
