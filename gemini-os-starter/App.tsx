--- conflicted
+++ resolved
@@ -187,9 +187,21 @@
   }, []);
 
   const handleCharacterSelect = useCallback(async (character: CharacterClass) => {
-<<<<<<< HEAD
     try {
+      // Immediately show loading state
+      setIsStartingGame(true);
       setIsLoading(true);
+
+      // Small delay to ensure UI updates before heavy processing
+      await new Promise(resolve => setTimeout(resolve, 100));
+
+      setGameState((prev) => ({ ...prev, isGeneratingRoom: true }));
+      setRoomGenerationProgress(0);
+      setRoomGenerationStep('Analyzing story context...');
+
+      // Initialize room cache
+      roomCache.initialize(gameState.storySeed);
+
       console.log('[App] Generating initial room pair (0 + 1)...');
 
       const biomeKey0 = gameState.biomeProgression[0] || 'forest';
@@ -211,12 +223,25 @@
         gameState.storyMode
       );
 
+      setRoomGenerationProgress(30);
+      setRoomGenerationStep('Creating NPCs and enemies...');
+
       console.log('[App] Room pair generated, room0 has scene:', !!room0.sceneImage);
       console.log('[App] Room pair generated, room1 has scene:', !!room1.sceneImage);
 
       const rooms = new Map<string, Room>();
       rooms.set('room_0', room0);
       rooms.set('room_1', room1);
+
+      setRoomGenerationProgress(60);
+      setRoomGenerationStep('Generating sprites...');
+
+      // Save rooms to cache
+      roomCache.saveRoom(room0);
+      roomCache.saveRoom(room1);
+
+      setRoomGenerationProgress(90);
+      setRoomGenerationStep('Building environment...');
 
       // Set player spawn position from tile map
       const spawnPosition = room0.tileMap?.spawnPoint || {x: 400, y: 300};
@@ -248,98 +273,19 @@
         inventory: [],
         storyConsequences: [],
         previousRoomId: undefined,
+        isGeneratingRoom: false,
       }));
 
+      setRoomGenerationProgress(100);
       console.log('[App] Initial room pair (0 + 1) generated successfully, game starting!');
     } catch (error) {
       console.error('[App] Failed to generate initial rooms:', error);
       setError('Failed to generate initial rooms. Please try again.');
     } finally {
       setIsLoading(false);
+      setIsStartingGame(false);
     }
   }, [gameState.storySeed, gameState.storyContext, gameState.storyMode, gameState.biomeProgression]);
-
-=======
-    // Immediately show loading state
-    setIsStartingGame(true);
-
-    // Small delay to ensure UI updates before heavy processing
-    await new Promise(resolve => setTimeout(resolve, 100));
-
-    setGameState((prev) => ({ ...prev, isGeneratingRoom: true }));
-    setRoomGenerationProgress(0);
-    setRoomGenerationStep('Analyzing story context...');
-
-    roomCache.initialize(gameState.storySeed);
-
-    const biomeKey = gameState.biomeProgression[0] || 'forest';
-    let initialRoom = roomCache.getRoom('room_0');
-
-    if (!initialRoom) {
-      setRoomGenerationProgress(25);
-      setRoomGenerationStep('Creating NPCs and enemies...');
-
-      initialRoom = await generateRoom(
-        'room_0',
-        gameState.storySeed,
-        0,
-        biomeKey,
-        gameState.storyContext,
-        undefined,
-        gameState.storyMode
-      );
-    } else {
-      setRoomGenerationProgress(50);
-    }
-
-    setRoomGenerationProgress(50);
-    setRoomGenerationStep('Generating sprites...');
-
-    initialRoom = await enhanceRoomWithSprites(initialRoom, biomeKey, gameState.storyContext, 0, gameState.storyMode);
-
-    setRoomGenerationProgress(90);
-    setRoomGenerationStep('Building environment...');
-
-    roomCache.saveRoom(initialRoom);
-
-    const rooms = new Map<string, Room>();
-    rooms.set('room_0', initialRoom);
-
-    const spawnPosition = initialRoom.tileMap?.spawnPoint || {x: 400, y: 300};
-
-    eventLogger.initialize(character.name, gameState.storySeed);
-    eventLogger.logEvent(
-      'room_entered',
-      'room_0',
-      1,
-      character.startingHP,
-      `Started adventure in ${biomeKey} as ${character.name}`,
-      { biome: biomeKey }
-    );
-
-    setGameState((prev) => ({
-      ...prev,
-      selectedCharacter: character,
-      currentHP: character.startingHP,
-      maxHP: character.startingHP,
-      currentMana: character.startingMana,
-      maxMana: character.startingMana,
-      level: 1,
-      experience: 0,
-      experienceToNextLevel: 100,
-      isInGame: true,
-      rooms,
-      playerPosition: spawnPosition,
-      battleState: null,
-      inventory: [],
-      storyConsequences: [],
-      isGeneratingRoom: false,
-    }));
-
-    setIsStartingGame(false);
-    setRoomGenerationProgress(100);
-  }, [gameState.storySeed, gameState.biomeProgression, gameState.storyContext]);
->>>>>>> 0a375704
 
   // Handle player movement
   const handlePlayerMove = useCallback((newPosition: Position) => {
@@ -357,9 +303,8 @@
 
       const biomeKey = gameState.biomeProgression[newRoomCounter] || 'forest';
 
-<<<<<<< HEAD
-      // Check if room already exists (pre-generated)
-      let newRoom = gameState.rooms.get(newRoomId);
+      // Check if room already exists (pre-generated in memory or cache)
+      let newRoom = gameState.rooms.get(newRoomId) || roomCache.getRoom(newRoomId);
 
       if (!newRoom) {
         // Check if room is currently being generated in background
@@ -367,13 +312,19 @@
 
         if (generationPromise) {
           console.log(`[App] Room ${newRoomId} is being generated, waiting for completion...`);
+          setRoomGenerationProgress(25);
+          setRoomGenerationStep('Loading pre-generated room...');
 
           try {
             // Wait for the ongoing generation to complete
             newRoom = await generationPromise;
             console.log(`[App] Room ${newRoomId} generation completed, using pre-generated room`);
+            setRoomGenerationProgress(70);
           } catch (error) {
-            console.error(`[App] Pre-generation failed for ${newRoomId}, falling back to single room generation:`, error);
+            console.error(`[App] Pre-generation failed for ${newRoomId}, falling back to room generation:`, error);
+            setRoomGenerationProgress(25);
+            setRoomGenerationStep('Creating NPCs and enemies...');
+
             // Fallback: generate single room
             const currentRoom = gameState.rooms.get(gameState.currentRoomId);
             newRoom = await generateRoom(
@@ -385,10 +336,19 @@
               gameState.storyMode,
               currentRoom?.description
             );
+
+            setRoomGenerationProgress(50);
+            setRoomGenerationStep('Generating sprites...');
+
+            // Enhance with sprites if needed
+            newRoom = await enhanceRoomWithSprites(newRoom, biomeKey, gameState.storyContext, newRoomCounter, gameState.storyMode);
           }
         } else {
           // Room not pre-generated and not being generated, generate it now
           console.log(`[App] Room ${newRoomId} not pre-generated, generating now...`);
+          setRoomGenerationProgress(25);
+          setRoomGenerationStep('Creating NPCs and enemies...');
+
           const currentRoom = gameState.rooms.get(gameState.currentRoomId);
 
           newRoom = await generateRoom(
@@ -400,41 +360,22 @@
             gameState.storyMode,
             currentRoom?.description
           );
+
+          setRoomGenerationProgress(50);
+          setRoomGenerationStep('Generating sprites...');
+
+          // Enhance with sprites
+          newRoom = await enhanceRoomWithSprites(newRoom, biomeKey, gameState.storyContext, newRoomCounter, gameState.storyMode);
         }
-      }
-=======
-      let newRoom = roomCache.getRoom(newRoomId);
-
-      if (!newRoom) {
-        setRoomGenerationProgress(25);
-        setRoomGenerationStep('Creating NPCs and enemies...');
-
-        newRoom = await generateRoom(
-          newRoomId,
-          gameState.storySeed,
-          newRoomCounter,
-          biomeKey,
-          gameState.storyContext,
-          undefined,
-          gameState.storyMode
-        );
+
+        // Save to cache
+        setRoomGenerationProgress(90);
+        setRoomGenerationStep('Building environment...');
+        roomCache.saveRoom(newRoom);
       } else {
-        setRoomGenerationProgress(50);
-      }
-
-      setRoomGenerationProgress(50);
-      setRoomGenerationStep('Generating sprites...');
-
-      newRoom = await enhanceRoomWithSprites(newRoom, biomeKey, gameState.storyContext, newRoomCounter, gameState.storyMode);
-
-      setRoomGenerationProgress(90);
-      setRoomGenerationStep('Building environment...');
-
-      roomCache.saveRoom(newRoom);
-
-      const newRooms = new Map(gameState.rooms);
-      newRooms.set(newRoomId, newRoom);
->>>>>>> 0a375704
+        console.log(`[App] Room ${newRoomId} found in cache or memory`);
+        setRoomGenerationProgress(70);
+      }
 
       // Log room entry
       eventLogger.logEvent(
@@ -483,7 +424,6 @@
         }
       }
 
-<<<<<<< HEAD
       // Update state with new room
       setGameState((prev) => {
         const newRooms = new Map(prev.rooms);
@@ -498,8 +438,11 @@
           rooms: newRooms,
           roomCounter: newRoomCounter,
           previousRoomId: prev.currentRoomId,
+          isGeneratingRoom: false,
         };
       });
+
+      setRoomGenerationProgress(100);
 
       // Pre-generate next room pair (N+1 and N+2) in the background with panorama
       const nextRoomCounter = newRoomCounter + 1;
@@ -544,6 +487,10 @@
 
         // Handle completion
         pairGenerationPromise.then(({ currentRoom: nextRoom, nextRoom: nextNextRoom }) => {
+          // Save to cache
+          roomCache.saveRoom(nextRoom);
+          roomCache.saveRoom(nextNextRoom);
+
           setGameState((prev) => {
             const newRooms = new Map(prev.rooms);
             newRooms.set(nextRoomId, nextRoom);
@@ -573,18 +520,6 @@
       }
     },
     [gameState.roomCounter, gameState.rooms, gameState.currentRoomId, gameState.storySeed, gameState.storyContext, gameState.storyMode, gameState.biomeProgression, gameState.level, gameState.currentHP],
-=======
-      setGameState((prev) => ({
-        ...prev,
-        currentRoomId: newRoomId,
-        playerPosition: newPosition,
-        rooms: newRooms,
-        roomCounter: newRoomCounter,
-        isGeneratingRoom: false,
-      }));
-    },
-    [gameState.roomCounter, gameState.biomeProgression, gameState.storySeed, gameState.storyContext, gameState.rooms, gameState.level, gameState.currentHP],
->>>>>>> 0a375704
   );
 
   // Handle adding experience and leveling up
@@ -1299,17 +1234,12 @@
           {showStoryInput ? (
             <StoryInput onSubmit={handleStorySubmit} />
           ) : isGeneratingClasses ? (
-<<<<<<< HEAD
-            <ClassGenerationLoading />
-          ) : isLoading ? (
-            <div className="flex flex-col items-center justify-center h-full">
-              <div className="text-6xl mb-4 animate-bounce">🎨</div>
-              <div className="text-2xl text-white mb-2">Generating Your Adventure...</div>
-              <div className="text-lg text-gray-300">Creating panoramic scenes with AI</div>
-            </div>
-=======
             <ClassGenerationLoading currentStep={classGenerationStep} />
->>>>>>> 0a375704
+          ) : isLoading && isStartingGame ? (
+            <RoomGenerationLoading
+              currentStep={roomGenerationStep}
+              progress={roomGenerationProgress}
+            />
           ) : !gameState.selectedCharacter ? (
             <CharacterSelection
               characters={availableClasses}
@@ -1425,41 +1355,12 @@
 
               {/* Game Area */}
               <div className="flex-1 overflow-hidden relative" style={{backgroundColor: '#1a1a1a'}}>
-<<<<<<< HEAD
-                {/* Room Description with Voice */}
-                {currentRoom && !showAIDialog && (
-                  <div style={{
-                    position: 'absolute',
-                    top: '10px',
-                    left: '50%',
-                    transform: 'translateX(-50%)',
-                    zIndex: 50,
-                    backgroundColor: 'rgba(0, 0, 0, 0.85)',
-                    border: '2px solid #8B5CF6',
-                    borderRadius: '8px',
-                    padding: '12px 20px',
-                    maxWidth: '700px',
-                  }}>
-                    <div style={{
-                      color: '#e5e7eb',
-                      fontSize: '16px',
-                      fontWeight: 'bold',
-                      textAlign: 'center',
-                    }}>
-                      {currentRoom.description}
-                    </div>
-                  </div>
-                )}
-
-                {currentRoom && gameState.selectedCharacter && (
-=======
                 {gameState.isGeneratingRoom ? (
                   <RoomGenerationLoading
                     currentStep={roomGenerationStep}
                     progress={roomGenerationProgress}
                   />
                 ) : currentRoom && gameState.selectedCharacter ? (
->>>>>>> 0a375704
                   <GameCanvas
                     character={gameState.selectedCharacter}
                     currentHP={gameState.currentHP}
