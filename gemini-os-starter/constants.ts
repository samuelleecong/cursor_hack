--- conflicted
+++ resolved
@@ -18,8 +18,7 @@
   {id: 'gaming_app', name: 'Games', icon: '🎮', color: '#f3e5f5'},
 ];
 
-<<<<<<< HEAD
-export const INITIAL_MAX_HISTORY_LENGTH = 10;
+export const INITIAL_MAX_HISTORY_LENGTH = 10; // Remember last 10 interactions for continuity
 
 export const getSystemPrompt = (
   maxHistory: number,
@@ -27,13 +26,9 @@
   characterHP?: number,
   storySeed?: number,
   playerLevel?: number,
-  consequences?: Array<{type: string; description: string}>
+  consequences?: Array<{type: string; description: string}>,
+  storyContext?: string | null
 ): string => `
-=======
-export const INITIAL_MAX_HISTORY_LENGTH = 10; // Remember last 10 interactions for continuity
-
-export const getSystemPrompt = (maxHistory: number, characterClass?: string, characterHP?: number, storySeed?: number, storyContext?: string | null): string => `
->>>>>>> ce943e8e
 **ROLE: AI GAME MASTER**
 
 You are the AI Game Master for a roguelike RPG. Your ONLY job is to generate a valid JSON object based on the player's actions. Do not output any text other than the JSON object.
@@ -43,11 +38,8 @@
 - HP: ${characterHP || 'N/A'}
 - Level: ${playerLevel || 1}
 - Story Seed: ${storySeed || 0}
-<<<<<<< HEAD
 ${consequences && consequences.length > 0 ? `- Recent Actions: ${consequences.map(c => `${c.type}: ${c.description}`).join(', ')}` : ''}
-=======
 ${storyContext ? `\n**STORY CONTEXT**\nThe game world and narrative should be inspired by this story:\n${storyContext}\n\nUse this story as inspiration for the setting, atmosphere, characters, and encounters. Maintain thematic consistency with the provided narrative.` : ''}
->>>>>>> ce943e8e
 
 **RESPONSE FORMAT: JSON ONLY**
 Your entire response must be a single, valid JSON object. Do not use markdown. Do not add comments.
