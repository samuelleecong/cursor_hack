/**
 * @license
 * SPDX-License-Identifier: Apache-2.0
*/
/* tslint:disable */
import {Room, GameObject, Item, StoryMode} from '../types';
import {generateTileMap, BiomeType} from './mapGenerator';
<<<<<<< HEAD
import {generateSingleRoomScene} from './sceneImageGenerator';
=======
import {getOrGenerateBiome} from './biomeService';
import {BiomeDefinition} from '../types/biomes';
>>>>>>> 38babeea

const ENEMY_SPRITES = ['👹', '👻', '🧟', '🐺', '🦇', '🕷️', '🐍'];
const NPC_SPRITES = ['👨', '👩', '🧙', '🧙‍♀️', '🧝', '🧝‍♀️', '👴', '👵'];
const ITEM_SPRITES = ['📦', '💎', '🗝️', '💰', '⚗️', '📜', '🍖', '🛡️'];

function randomChoice<T>(arr: T[]): T {
  return arr[Math.floor(Math.random() * arr.length)];
}

function randomInt(min: number, max: number): number {
  return Math.floor(Math.random() * (max - min + 1)) + min;
}

/**
 * Check if a position is far enough from all existing objects
 * to prevent collision/overlap issues
 */
function isPositionValidForObject(
  position: {x: number; y: number},
  existingObjects: GameObject[],
  minDistance: number = 100
): boolean {
  for (const obj of existingObjects) {
    const distance = Math.sqrt(
      Math.pow(position.x - obj.position.x, 2) +
      Math.pow(position.y - obj.position.y, 2)
    );
    if (distance < minDistance) {
      return false;
    }
  }
  return true;
}

/**
 * Find a valid position for an object with collision avoidance
 */
function findValidPosition(
  pathPoints: {x: number; y: number}[],
  existingObjects: GameObject[],
  maxAttempts: number = 20,
  minDistance: number = 100
): {x: number; y: number} | null {
  for (let attempt = 0; attempt < maxAttempts; attempt++) {
    const pointIndex = Math.floor(Math.random() * pathPoints.length);
    const point = pathPoints[pointIndex];

    // Add randomness to position (but less than before to stay on path)
    const offsetX = (Math.random() - 0.5) * 60;
    const offsetY = (Math.random() - 0.5) * 60;

    const position = {
      x: point.x + offsetX,
      y: point.y + offsetY,
    };

    if (isPositionValidForObject(position, existingObjects, minDistance)) {
      return position;
    }
  }

  // If we couldn't find a valid position, return null
  return null;
}

function generateRandomItem(roomNumber: number): Item | undefined {
  // 50% chance to drop an item
  if (Math.random() < 0.5) return undefined;

  const itemTypes: Item[] = [
    {
      id: `health_potion_${Date.now()}`,
      name: 'Health Potion',
      type: 'consumable',
      sprite: '⚗️',
      description: 'Restores 30 HP',
      effect: { type: 'heal', value: 30 },
    },
    {
      id: `mana_potion_${Date.now()}`,
      name: 'Mana Potion',
      type: 'consumable',
      sprite: '🔮',
      description: 'Restores 25 Mana',
      effect: { type: 'mana', value: 25 },
    },
    {
      id: `strength_charm_${Date.now()}`,
      name: 'Strength Charm',
      type: 'equipment',
      sprite: '💎',
      description: 'Increases damage by 5',
      effect: { type: 'damage_boost', value: 5 },
    },
    {
      id: `iron_ring_${Date.now()}`,
      name: 'Iron Ring',
      type: 'equipment',
      sprite: '💍',
      description: 'Increases defense by 3',
      effect: { type: 'defense_boost', value: 3 },
    },
  ];

  return randomChoice(itemTypes);
}

export async function generateRoom(
  roomId: string,
  storySeed: number,
  roomNumber: number,
  biomeKey: string,
  storyContext: string | null,
  previousRoomType?: string,
<<<<<<< HEAD
  storyContext?: string | null,
  storyMode?: StoryMode,
  previousRoomDescription?: string,
  generateSceneImage: boolean = true, // Flag to control scene generation
=======
>>>>>>> 38babeea
): Promise<Room> {
  // Use storySeed + roomNumber for consistent randomization
  const seed = storySeed + roomNumber * 1000;
  Math.random = (() => {
    let s = seed;
    return () => {
      s = (s * 9301 + 49297) % 233280;
      return s / 233280;
    };
  })();

  // Get or generate biome definition dynamically
  const biomeDefinition = await getOrGenerateBiome(biomeKey, storyContext);

  // Generate tile map with dynamic biome definition
  const tileMap = generateTileMap(roomId, storySeed, roomNumber, undefined, biomeDefinition);

  const objects: GameObject[] = [];

  // Determine room type and difficulty
  const roomTypes = ['combat', 'peaceful', 'treasure', 'puzzle', 'mixed'];
  const roomType = roomNumber === 0 ? 'peaceful' : randomChoice(roomTypes);

  // Generate description based on room type and biome
  let description = '';
  const biomeName = biomeDefinition.name;

  switch (roomType) {
    case 'combat':
      description = `⚔️ ${biomeName} - Danger Ahead`;
      break;
    case 'peaceful':
      description = `🌿 ${biomeName} - Safe Haven`;
      break;
    case 'treasure':
      description = `✨ ${biomeName} - Treasure Found`;
      break;
    case 'puzzle':
      description = `🧩 ${biomeName} - Mysterious Place`;
      break;
    case 'mixed':
      description = `🌍 ${biomeName} - Adventure Awaits`;
      break;
  }

  // Place objects strategically along the path
  const pathPoints = [...tileMap.pathPoints];

  // Remove spawn point from placement options
  const safePathPoints = pathPoints.filter(
    p => Math.abs(p.x - tileMap.spawnPoint.x) > 100 || Math.abs(p.y - tileMap.spawnPoint.y) > 100
  );

  // Generate objects based on room type - place them along the path
  if (roomType === 'combat' || roomType === 'mixed') {
    const numEnemies = randomInt(2, 4);
    for (let i = 0; i < numEnemies && i < safePathPoints.length; i++) {
      // Use collision-aware placement
      const position = findValidPosition(safePathPoints, objects, 20, 100);

      // Skip if we couldn't find a valid position
      if (!position) continue;

      // Calculate enemy level based on room number
      const enemyLevel = Math.max(1, Math.floor(roomNumber / 2) + 1);

      objects.push({
        id: `enemy_${roomId}_${i}`,
        position,
        type: 'enemy',
        sprite: randomChoice(ENEMY_SPRITES),
        interactionText: `A hostile creature (Lv ${enemyLevel}) blocks your path!`,
        hasInteracted: false,
        enemyLevel: enemyLevel,
        itemDrop: generateRandomItem(roomNumber),
      });
    }
  }

  if (roomType === 'peaceful' || roomType === 'mixed') {
    const numNPCs = randomInt(1, 2);
    for (let i = 0; i < numNPCs && i < safePathPoints.length; i++) {
      // Use collision-aware placement
      const position = findValidPosition(safePathPoints, objects, 20, 100);

      // Skip if we couldn't find a valid position
      if (!position) continue;

      objects.push({
        id: `npc_${roomId}_${i}`,
        position,
        type: 'npc',
        sprite: randomChoice(NPC_SPRITES),
        interactionText: 'A traveler rests here',
        hasInteracted: false,
      });
    }
  }

  if (roomType === 'treasure' || roomType === 'mixed' || roomType === 'puzzle') {
    const numItems = randomInt(2, 4);
    for (let i = 0; i < numItems && i < safePathPoints.length; i++) {
      // Use collision-aware placement
      const position = findValidPosition(safePathPoints, objects, 20, 100);

      // Skip if we couldn't find a valid position
      if (!position) continue;

      objects.push({
        id: `item_${roomId}_${i}`,
        position,
        type: 'item',
        sprite: randomChoice(ITEM_SPRITES),
        interactionText: 'Something glimmers on the path',
        hasInteracted: false,
      });
    }
  }

  // Reset Math.random to default
  Math.random = (() => {
    const original = Math.random;
    return original;
  })();

  // Generate scene image asynchronously with tile map reference
  // (Only if flag is set - panorama generation will handle it otherwise)
  let sceneImage: string | undefined;
  if (generateSceneImage) {
    try {
      sceneImage = await generateSingleRoomScene({
        roomId,
        roomNumber,
        biome,
        description,
        objects,
        storyContext,
        storyMode,
        previousRoomDescription,
        tileMap, // Pass tile map for reference image generation
      });
    } catch (error) {
      console.error(`Failed to generate scene for room ${roomId}:`, error);
      sceneImage = undefined; // Will fallback to tiles
    }
  }

  return {
    id: roomId,
    description,
    objects,
    visited: false,
    exitDirection: 'right',
    tileMap,
    sceneImage,
    sceneImageLoading: false,
  };
}

export function generateRoomDescription(
  roomType: string,
  objectTypes: string[],
): string {
  const hasEnemies = objectTypes.includes('enemy');
  const hasNPCs = objectTypes.includes('npc');
  const hasItems = objectTypes.includes('item');

  if (hasEnemies && hasNPCs) return '⚔️ A tense area with both friends and foes';
  if (hasEnemies) return '⚔️ Danger ahead - enemies detected';
  if (hasNPCs && hasItems) return '🏛️ A settlement with traders and treasures';
  if (hasNPCs) return '🏘️ A peaceful area with inhabitants';
  if (hasItems) return '✨ A treasure chamber awaits';
  return '🌿 A mysterious empty area';
}<|MERGE_RESOLUTION|>--- conflicted
+++ resolved
@@ -5,12 +5,9 @@
 /* tslint:disable */
 import {Room, GameObject, Item, StoryMode} from '../types';
 import {generateTileMap, BiomeType} from './mapGenerator';
-<<<<<<< HEAD
 import {generateSingleRoomScene} from './sceneImageGenerator';
-=======
 import {getOrGenerateBiome} from './biomeService';
 import {BiomeDefinition} from '../types/biomes';
->>>>>>> 38babeea
 
 const ENEMY_SPRITES = ['👹', '👻', '🧟', '🐺', '🦇', '🕷️', '🐍'];
 const NPC_SPRITES = ['👨', '👩', '🧙', '🧙‍♀️', '🧝', '🧝‍♀️', '👴', '👵'];
@@ -124,14 +121,9 @@
   roomNumber: number,
   biomeKey: string,
   storyContext: string | null,
-  previousRoomType?: string,
-<<<<<<< HEAD
-  storyContext?: string | null,
   storyMode?: StoryMode,
   previousRoomDescription?: string,
   generateSceneImage: boolean = true, // Flag to control scene generation
-=======
->>>>>>> 38babeea
 ): Promise<Room> {
   // Use storySeed + roomNumber for consistent randomization
   const seed = storySeed + roomNumber * 1000;
@@ -265,7 +257,7 @@
       sceneImage = await generateSingleRoomScene({
         roomId,
         roomNumber,
-        biome,
+        biome: biomeKey,
         description,
         objects,
         storyContext,
