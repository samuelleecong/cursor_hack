/**
 * @license
 * SPDX-License-Identifier: Apache-2.0
*/
/* tslint:disable */
<<<<<<< HEAD
import {Room, GameObject, Item, StoryMode} from '../types';
import {generateTileMap, BiomeType} from './mapGenerator';
import {generateSingleRoomScene} from './sceneImageGenerator';
=======
import {Room, GameObject, Item} from '../types';
import {generateTileMap} from './mapGenerator';
>>>>>>> 0a375704
import {getOrGenerateBiome} from './biomeService';
import {generateEnemySprite, generateNPCSprite, generateItemSprite} from './spriteGenerator';
import {generateNPCInteractionText} from './npcGenerator';

const ENEMY_SPRITES = ['👹', '👻', '🧟', '🐺', '🦇', '🕷️', '🐍'];
const NPC_SPRITES = ['👨', '👩', '🧙', '🧙‍♀️', '🧝', '🧝‍♀️', '👴', '👵'];
const ITEM_SPRITES = ['📦', '💎', '🗝️', '💰', '⚗️', '📜', '🍖', '🛡️'];

function randomChoice<T>(arr: T[]): T {
  return arr[Math.floor(Math.random() * arr.length)];
}

function randomInt(min: number, max: number): number {
  return Math.floor(Math.random() * (max - min + 1)) + min;
}

/**
 * Check if a position is far enough from all existing objects
 * to prevent collision/overlap issues
 */
function isPositionValidForObject(
  position: {x: number; y: number},
  existingObjects: GameObject[],
  minDistance: number = 100
): boolean {
  for (const obj of existingObjects) {
    const distance = Math.sqrt(
      Math.pow(position.x - obj.position.x, 2) +
      Math.pow(position.y - obj.position.y, 2)
    );
    if (distance < minDistance) {
      return false;
    }
  }
  return true;
}

/**
 * Find a valid position for an object with collision avoidance
 */
function findValidPosition(
  pathPoints: {x: number; y: number}[],
  existingObjects: GameObject[],
  maxAttempts: number = 20,
  minDistance: number = 100
): {x: number; y: number} | null {
  for (let attempt = 0; attempt < maxAttempts; attempt++) {
    const pointIndex = Math.floor(Math.random() * pathPoints.length);
    const point = pathPoints[pointIndex];

    // Add randomness to position (but less than before to stay on path)
    const offsetX = (Math.random() - 0.5) * 60;
    const offsetY = (Math.random() - 0.5) * 60;

    const position = {
      x: point.x + offsetX,
      y: point.y + offsetY,
    };

    if (isPositionValidForObject(position, existingObjects, minDistance)) {
      return position;
    }
  }

  // If we couldn't find a valid position, return null
  return null;
}

function generateRandomItem(roomNumber: number): Item | undefined {
  // 50% chance to drop an item
  if (Math.random() < 0.5) return undefined;

  const itemTypes: Item[] = [
    {
      id: `health_potion_${Date.now()}`,
      name: 'Health Potion',
      type: 'consumable',
      sprite: '⚗️',
      description: 'Restores 30 HP',
      effect: { type: 'heal', value: 30 },
    },
    {
      id: `mana_potion_${Date.now()}`,
      name: 'Mana Potion',
      type: 'consumable',
      sprite: '🔮',
      description: 'Restores 25 Mana',
      effect: { type: 'mana', value: 25 },
    },
    {
      id: `strength_charm_${Date.now()}`,
      name: 'Strength Charm',
      type: 'equipment',
      sprite: '💎',
      description: 'Increases damage by 5',
      effect: { type: 'damage_boost', value: 5 },
    },
    {
      id: `iron_ring_${Date.now()}`,
      name: 'Iron Ring',
      type: 'equipment',
      sprite: '💍',
      description: 'Increases defense by 3',
      effect: { type: 'defense_boost', value: 3 },
    },
  ];

  return randomChoice(itemTypes);
}

export async function generateRoom(
  roomId: string,
  storySeed: number,
  roomNumber: number,
  biomeKey: string,
  storyContext: string | null,
<<<<<<< HEAD
  storyMode?: StoryMode,
  previousRoomDescription?: string,
  generateSceneImage: boolean = true, // Flag to control scene generation
=======
  previousRoomType?: string,
  storyMode?: 'inspiration' | 'recreation' | 'continuation',
>>>>>>> 0a375704
): Promise<Room> {
  // Use storySeed + roomNumber for consistent randomization
  const seed = storySeed + roomNumber * 1000;
  Math.random = (() => {
    let s = seed;
    return () => {
      s = (s * 9301 + 49297) % 233280;
      return s / 233280;
    };
  })();

  // Get or generate biome definition dynamically
  const biomeDefinition = await getOrGenerateBiome(biomeKey, storyContext);

  // Generate tile map with dynamic biome definition
  const tileMap = generateTileMap(roomId, storySeed, roomNumber, undefined, biomeDefinition);

  const objects: GameObject[] = [];

  // Determine room type and difficulty
  const roomTypes = ['combat', 'peaceful', 'treasure', 'puzzle', 'mixed'];
  const roomType = roomNumber === 0 ? 'peaceful' : randomChoice(roomTypes);

  // Generate description based on room type and biome
  let description = '';
  const biomeName = biomeDefinition.name;

  switch (roomType) {
    case 'combat':
      description = `⚔️ ${biomeName} - Danger Ahead`;
      break;
    case 'peaceful':
      description = `🌿 ${biomeName} - Safe Haven`;
      break;
    case 'treasure':
      description = `✨ ${biomeName} - Treasure Found`;
      break;
    case 'puzzle':
      description = `🧩 ${biomeName} - Mysterious Place`;
      break;
    case 'mixed':
      description = `🌍 ${biomeName} - Adventure Awaits`;
      break;
  }

  // Place objects strategically along the path
  const pathPoints = [...tileMap.pathPoints];

  // Remove spawn point from placement options
  const safePathPoints = pathPoints.filter(
    p => Math.abs(p.x - tileMap.spawnPoint.x) > 100 || Math.abs(p.y - tileMap.spawnPoint.y) > 100
  );

  // Generate objects based on room type - place them along the path
  if (roomType === 'combat' || roomType === 'mixed') {
    const numEnemies = randomInt(2, 4);
    for (let i = 0; i < numEnemies && i < safePathPoints.length; i++) {
      // Use collision-aware placement
      const position = findValidPosition(safePathPoints, objects, 20, 100);

<<<<<<< HEAD
      // Skip if we couldn't find a valid position
      if (!position) continue;
=======
      const offsetX = (Math.random() - 0.5) * 40;
      const offsetY = (Math.random() - 0.5) * 40;
>>>>>>> 0a375704

      const enemyLevel = Math.max(1, Math.floor(roomNumber / 2) + 1);
      const fallbackSprite = randomChoice(ENEMY_SPRITES);

      objects.push({
        id: `enemy_${roomId}_${i}`,
        position,
        type: 'enemy',
        sprite: fallbackSprite,
        interactionText: `A hostile creature (Lv ${enemyLevel}) blocks your path!`,
        hasInteracted: false,
        enemyLevel: enemyLevel,
        itemDrop: generateRandomItem(roomNumber),
      });
    }
  }

  if (roomType === 'peaceful' || roomType === 'mixed') {
    const numNPCs = randomInt(1, 2);
    for (let i = 0; i < numNPCs && i < safePathPoints.length; i++) {
      // Use collision-aware placement
      const position = findValidPosition(safePathPoints, objects, 20, 100);

      // Skip if we couldn't find a valid position
      if (!position) continue;

      // Generate story-aware NPC description (we'll use this in roomSpriteEnhancer)
      // For now, use generic but mark for AI enhancement
      const interactionText = storyContext
        ? await generateNPCInteractionText('npc', roomNumber, storyContext, storyMode || 'inspiration')
        : 'A traveler rests here';

      objects.push({
        id: `npc_${roomId}_${i}`,
        position,
        type: 'npc',
        sprite: randomChoice(NPC_SPRITES),
        interactionText,
        hasInteracted: false,
      });
    }
  }

  if (roomType === 'treasure' || roomType === 'mixed' || roomType === 'puzzle') {
    const numItems = randomInt(2, 4);
    for (let i = 0; i < numItems && i < safePathPoints.length; i++) {
      // Use collision-aware placement
      const position = findValidPosition(safePathPoints, objects, 20, 100);

      // Skip if we couldn't find a valid position
      if (!position) continue;

      objects.push({
        id: `item_${roomId}_${i}`,
        position,
        type: 'item',
        sprite: randomChoice(ITEM_SPRITES),
        interactionText: 'Something glimmers on the path',
        hasInteracted: false,
      });
    }
  }

  // Reset Math.random to default
  Math.random = (() => {
    const original = Math.random;
    return original;
  })();

  // Generate scene image asynchronously with tile map reference
  // (Only if flag is set - panorama generation will handle it otherwise)
  let sceneImage: string | undefined;
  if (generateSceneImage) {
    try {
      sceneImage = await generateSingleRoomScene({
        roomId,
        roomNumber,
        biome: biomeKey,
        description,
        objects,
        storyContext,
        storyMode,
        previousRoomDescription,
        tileMap, // Pass tile map for reference image generation
      });
    } catch (error) {
      console.error(`Failed to generate scene for room ${roomId}:`, error);
      sceneImage = undefined; // Will fallback to tiles
    }
  }

  return {
    id: roomId,
    description,
    objects,
    visited: false,
    exitDirection: 'right',
    tileMap,
    sceneImage,
    sceneImageLoading: false,
  };
}

export function generateRoomDescription(
  roomType: string,
  objectTypes: string[],
): string {
  const hasEnemies = objectTypes.includes('enemy');
  const hasNPCs = objectTypes.includes('npc');
  const hasItems = objectTypes.includes('item');

  if (hasEnemies && hasNPCs) return '⚔️ A tense area with both friends and foes';
  if (hasEnemies) return '⚔️ Danger ahead - enemies detected';
  if (hasNPCs && hasItems) return '🏛️ A settlement with traders and treasures';
  if (hasNPCs) return '🏘️ A peaceful area with inhabitants';
  if (hasItems) return '✨ A treasure chamber awaits';
  return '🌿 A mysterious empty area';
}<|MERGE_RESOLUTION|>--- conflicted
+++ resolved
@@ -3,14 +3,9 @@
  * SPDX-License-Identifier: Apache-2.0
 */
 /* tslint:disable */
-<<<<<<< HEAD
 import {Room, GameObject, Item, StoryMode} from '../types';
 import {generateTileMap, BiomeType} from './mapGenerator';
 import {generateSingleRoomScene} from './sceneImageGenerator';
-=======
-import {Room, GameObject, Item} from '../types';
-import {generateTileMap} from './mapGenerator';
->>>>>>> 0a375704
 import {getOrGenerateBiome} from './biomeService';
 import {generateEnemySprite, generateNPCSprite, generateItemSprite} from './spriteGenerator';
 import {generateNPCInteractionText} from './npcGenerator';
@@ -127,14 +122,9 @@
   roomNumber: number,
   biomeKey: string,
   storyContext: string | null,
-<<<<<<< HEAD
   storyMode?: StoryMode,
   previousRoomDescription?: string,
   generateSceneImage: boolean = true, // Flag to control scene generation
-=======
-  previousRoomType?: string,
-  storyMode?: 'inspiration' | 'recreation' | 'continuation',
->>>>>>> 0a375704
 ): Promise<Room> {
   // Use storySeed + roomNumber for consistent randomization
   const seed = storySeed + roomNumber * 1000;
@@ -195,13 +185,8 @@
       // Use collision-aware placement
       const position = findValidPosition(safePathPoints, objects, 20, 100);
 
-<<<<<<< HEAD
       // Skip if we couldn't find a valid position
       if (!position) continue;
-=======
-      const offsetX = (Math.random() - 0.5) * 40;
-      const offsetY = (Math.random() - 0.5) * 40;
->>>>>>> 0a375704
 
       const enemyLevel = Math.max(1, Math.floor(roomNumber / 2) + 1);
       const fallbackSprite = randomChoice(ENEMY_SPRITES);
