--- conflicted
+++ resolved
@@ -23,12 +23,9 @@
   characterClass?: string,
   characterHP?: number,
   storySeed?: number,
-<<<<<<< HEAD
   playerLevel?: number,
   consequences?: Array<{type: string; description: string}>,
-=======
-  storyContext?: string | null,
->>>>>>> ce943e8e
+  storyContext?: string | null
 ): AsyncGenerator<string, void, void> {
   const model = 'gemini-2.5-flash-lite'; // Updated model
 
@@ -47,18 +44,15 @@
     return;
   }
 
-<<<<<<< HEAD
   const systemPrompt = getSystemPrompt(
     currentMaxHistoryLength,
     characterClass,
     characterHP,
     storySeed,
     playerLevel,
-    consequences
+    consequences,
+    storyContext
   ); // Generate system prompt dynamically with game context
-=======
-  const systemPrompt = getSystemPrompt(currentMaxHistoryLength, characterClass, characterHP, storySeed, storyContext); // Generate system prompt dynamically with game context
->>>>>>> ce943e8e
 
   const currentInteraction = interactionHistory[0];
   // pastInteractions already respects currentMaxHistoryLength due to slicing in App.tsx
